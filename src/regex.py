__all__ = ["Regex", "State"]
__author__ = "Callum Hynes"

<<<<<<< HEAD
from functools import reduce
from typing import Any, Callable, Optional, Self, Sequence, TypeAlias, overload
try:
    import numpy as np
except ImportError:
    print("Library requires numpy: `pip install numpy`")
    exit()
=======
from typing import Any, Callable, Self, Sequence, TypeAlias, overload
import numpy as np
>>>>>>> 4c8be0d2

from regex_factory import _RegexFactory
from regexutil import ConsumeAny, ConsumeString, MatchConditions, ParserPredicate, SignedSet

State: TypeAlias = int

class Regex:
    # Function for debugging
    _debug_function: Callable[['Regex', str], None]\
        = lambda *_: None

    def _debug(self, msg: str):
        Regex._debug_function(self, msg)

    # S_n = x where table[S_(n-1), x].any(x=>x(ctx) is True)
    transition_table: np.ndarray[set[ParserPredicate]]
    start: State
    end: State

    @overload
    def __new__(cls, regex: str) -> Self:
        ...

    @overload
    def __new__(cls, *, _privated: None) -> Self:
        ...

    @overload
    def __new__(
            cls,
            other: 'Regex') -> Self:
        ...

    @overload
    def __new__(
            cls,
            predicate: ParserPredicate,
            *, _privated: None) -> Self:
        ...

    def __new__(cls, *args, **kwargs) -> Self:
        match args, kwargs:
            case (str(regex),), {}:
                return _RegexFactory(regex).build()
            case (ParserPredicate() as x,), {"_privated": _}:
                result = super().__new__(cls)
                result.transition_table = Regex._empty_arr((2, 2))
                result.start = 0
                result.end = 1
                result.connect(result.start, result.end, x)
                return result
            case (Regex() as x,), {}:
                result = super().__new__(cls)
                # Deep copy sets within table
                result.transition_table = np.vectorize(
                    Regex._inner_copy_set)(x.transition_table)
                result.start = x.start
                result.end = x.end
                return result
            case (), {"_privated": _}:
                result = super().__new__(cls)
                result.transition_table = Regex._empty_arr((1, 1))
                result.start = 0
                result.end = 0
                return result
            case _:
                raise TypeError(f"Invalid args to {cls.__name__}(): ",
                                args, kwargs)

    @property
    def size(self) -> int:
        assert (len(self.transition_table.shape) == 2
                and self.transition_table.shape[0]
                == self.transition_table.shape[1])
        return self.transition_table.shape[0]
    __len__ = size.fget

    @staticmethod
    def _empty_arr(size: Sequence[int]):
        # if only np.fromfunction() worked :(
        return np.vectorize(lambda _: set())(np.empty(size, dtype=set))

    def add_state(self) -> State:
        # Resize table to have new state at end
        self._diagonal_block_with(Regex._empty_arr((1, 1)))
        return self.size - 1

    def connect(self,
                start_state: State,
                end_state: State,
                connection: ParserPredicate) -> None:
        if not self.transition_table[start_state, end_state]:
            self.transition_table[start_state, end_state] = set()
        self.transition_table[start_state, end_state].add(connection)

    def connect_many(self,
                     start_state: State,
                     end_state: State,
                     connections: set[ParserPredicate]) -> None:
        if not self.transition_table[start_state, end_state]:
            self.transition_table[start_state, end_state] = set()
        self.transition_table[start_state, end_state] |= connections

    def _can_minify(self, s1: State, s2: State) -> bool:
        if s1 == s2:
            return False
        for i in range(self.size):
            if i == s1 or i == s2:
                diff = (self.transition_table[s1, i]
                        ^ self.transition_table[s2, i])
                for edge in diff:
                    if edge != MatchConditions.epsilon_transition:
                        return False
            elif (self.transition_table[s1, i]
                  != self.transition_table[s2, i]):
                return False
        return True

    def _optimise(self):
        # Use task queue to allow reiteration if a state is "dirtied"
        print("hello?")
        todo: set[State] = set(range(self.size))
        while todo:
            i = todo.pop()
            print(i, todo)
            # Remove redundant states
            if (not self.transition_table[:, i].any()
                    and not i == self.start):
                self._remove_state(i)
                # Fix indices in list
                temp = set()
                for j in todo:
                    if j > i:
                        temp.add(j - 1)
                    else:
                        temp.add(j)
                print(f"{todo} -> {temp}")
                todo = temp
                continue
            # Iterate states inner loop
            j = 0
            while j < self.size:
                # TODO: soon edges will have more info
                if (MatchConditions.epsilon_transition
                        in self.transition_table[i, j]):
                    if j == self.end and i != self.end:
                        self.end = i
                        self.connect(j, i,
                                     MatchConditions.epsilon_transition)
                    self._merge_outputs(i, j)
                    self.transition_table[i, j].remove(
                        MatchConditions.epsilon_transition)
                    todo.add(i)
                    todo.add(j)
                    self._debug(f"e-closed {i} -> {j}")
                # minimisation
                if self._can_minify(i, j):
                    self._merge(i, j)
                    if j == self.start:
                        self.start = i
                    if j == self.end:
                        self.end = i
                    self._remove_state(j)
                    # State removed, handle shifted indices
                    # Reverse order, removing elements during iteration
                    temp = set()
                    for k in todo:
                        if k > j:
                            temp.add(k - 1)
                        elif k != j:
                            temp.add(k)
                    print(f"{todo} -> {temp}")
                    todo = temp
                    if i > j:
                        i -= 1
                    j -= 1
                    self._debug(f"merged {j} -> {i}")
                j += 1
            # > Powerset construction <
            # While loop as expect size to change
            # Iterate lower half of triangle:
            #   0 1 2 3
            # 0 \
            # 1 * \
            # 2 * * \
            # 3 * * * \
            # This means that any states added during the iteration will
            # still be covered entirely
            j = 1
            while j < self.size:
                k = 0
                while k < j:
                    self._powerset_construction(todo, i, j, k)
                    k += 1
                j += 1

    def _powerset_construction(
            self, todo: set[State], state: State,
            out1: State, out2: State):
        # Check if sets have any overlap
        row_set = self.transition_table[state, out1]
        column_set = self.transition_table[state, out2]
        if MatchConditions.epsilon_transition in (row_set | column_set):
            todo.add(state)
            return
        row_coverage = SignedSet.union(
            *map(lambda x: x.coverage(), row_set))
        column_coverage = SignedSet.union(
            *map(lambda x: x.coverage(), column_set))
        intersection = row_coverage & column_coverage
        if not intersection:
            return  # No overlap, exit early
        # Overlap, need powerset
        # Remove intersection from both initial states
        for edge in row_set | column_set:
            match edge:
                case ConsumeAny():
                    edge.match_set -= intersection
                    if not edge.match_set:
                        row_set.discard(edge)
                        column_set.discard(edge)
                case ConsumeString():
                    if edge.match_string in intersection:
                        row_set.discard(edge)
                        column_set.discard(edge)
                case _:
                    raise NotImplementedError()
        # States were changed, check again
        todo |= set((out1, out2))
        # Add new state for the intersection
        new_state = self.add_state()
        # TODO: assuming that intersect should be ConsumeAny
        self.connect(state, new_state, ConsumeAny(intersection))
        # Connect outputs
        for j in range(self.size):
            for edge in self.transition_table[out1, j]\
                    | self.transition_table[out2, j]:
                self.connect(new_state, j, edge)
        self._debug(f"power {state} -> {out1} & {out2} -> {new_state}")
        todo.append(new_state)

    def _remove_state(self, state: State) -> None:
        if self.start > state:
            self.start -= 1
        if self.end > state:
            self.end -= 1
        # remove both row and column for `state`
        self.transition_table = np.delete(
            np.delete(
                self.transition_table,
                state, 0),
            state, 1)

    def _merge_outputs(self, s1_idx: State, s2_idx: State) -> None:
        # Iterate s2 row and make same connections from s1
        it = np.nditer(self.transition_table[s2_idx, :],
                       flags=['c_index', 'refs_ok'])
        for edges in it:
            self.connect_many(s1_idx, it.index, edges)

    def _merge_inputs(self, s1_idx: State, s2_idx: State) -> None:
        # Iterate s2 column and make same connections to s1
        it = np.nditer(self.transition_table[:, s2_idx],
                       flags=['c_index', 'refs_ok'])
        for edges in it:
            self.connect_many(it.index, s1_idx, edges)

    def _merge(self, s1_idx: State, s2_idx: State) -> None:
        self._merge_inputs(s1_idx, s2_idx)
        self._merge_outputs(s1_idx, s2_idx)

    def _diagonal_block_with(self, other: np.ndarray):
        # constructs block matrix like:
        # [[self,  empty]
        #  [empty, other]]
        self.transition_table = np.block([
            [self.transition_table, Regex._empty_arr((self.size,
                                                      other.shape[1]))],
            [Regex._empty_arr((other.shape[0], self.size)), other]])

    # TODO: non-inline versions
    def __iadd__(self, other: Any) -> Self:
        if isinstance(other, Regex):
            other = other.copy()
            offset = self.size
            self._diagonal_block_with(other.transition_table)
            # Connect our end to their start
            self.connect(self.end, offset + other.start,
                         MatchConditions.epsilon_transition)
            self.end = offset + other.end
        elif isinstance(other, ParserPredicate):
            new_state = self.add_state()
            self.connect(self.end, new_state, other)
            self.end = new_state
        else:
            raise NotImplementedError()
        return self

    def __add__(self, other: Any) -> 'Regex':
        result = self.copy()
        result += other
        return result

    def __imul__(self, scalar: int) -> Self:
        for _ in range(scalar):
            self += self

    def __mul__(self, scalar: int) -> Self:
        result = self.copy()
        result *= scalar
        return result

    def __ior__(self, other: 'Regex') -> Self:
        other = other.copy()
        offset = self.size
        self._diagonal_block_with(other.transition_table)
        # Connect our start to their start
        self.connect(self.start, offset + other.start,
                     MatchConditions.epsilon_transition)
        # Connect our end to their end
        self.connect(self.end, offset + other.end,
                     MatchConditions.epsilon_transition)
        self.end = offset + other.end
        return self

    def __or__(self, other: 'Regex') -> 'Regex':
        result = self.copy()
        result |= other
        return result

    def is_in(self, input: str) -> bool:
        ctx = MatchConditions(input)
        state = self.start
        while state != self.end:
            for i in range(self.size):
                for edge in self.transition_table[state, i]:
                    edge: ParserPredicate
                    if edge.evaluate(ctx):
                        state = i
                        break  # break to outer loop
                else:
                    continue
                break
            else:
                # No match
                return False
        return True

    def optional(self) -> Self:
        self.connect(self.start, self.end,
                     MatchConditions.epsilon_transition)
        return self

    def repeated(self) -> Self:
        self.connect(self.end, self.start,
                     MatchConditions.epsilon_transition)
        return self

    @staticmethod
    def _inner_copy_set(obj: Any):
        if isinstance(obj, set):
            return obj.copy()
        return None

    def copy(self):
        return Regex(self)

    def __str__(self) -> str:
        return "[%s]: %d -> %d" % (',\n '.join([
            "[%s]" % ', '.join([
                f"{{{', '.join([str(edge) for edge in edges])}}}"
                if isinstance(edges, set) else "{}"
                for edges in row])
            for row in self.transition_table]), self.start, self.end)<|MERGE_RESOLUTION|>--- conflicted
+++ resolved
@@ -1,18 +1,12 @@
 __all__ = ["Regex", "State"]
 __author__ = "Callum Hynes"
 
-<<<<<<< HEAD
-from functools import reduce
-from typing import Any, Callable, Optional, Self, Sequence, TypeAlias, overload
+from typing import Any, Callable, Self, Sequence, TypeAlias, overload
 try:
     import numpy as np
 except ImportError:
     print("Library requires numpy: `pip install numpy`")
     exit()
-=======
-from typing import Any, Callable, Self, Sequence, TypeAlias, overload
-import numpy as np
->>>>>>> 4c8be0d2
 
 from regex_factory import _RegexFactory
 from regexutil import ConsumeAny, ConsumeString, MatchConditions, ParserPredicate, SignedSet
