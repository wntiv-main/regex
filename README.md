# Regex
Regular expression library using deterministic finite automaton (DFA)
to build and evaluate regular expressions efficiently.

## Environment
- Requires Python 12
- Requires `pip install numpy` (should install with module)

## Building manually
In project root directory:
```
python -m pip install build
python -m build
pip install ./dist/<name_of_build_wheel>.whl[<comma-seperated extras>]
```
Available extras: debuggraphviewer, copy-html
<<<<<<< HEAD
e.g.
=======

last line examples:
>>>>>>> 80c36886
- `pip install ./dist/<name_of_build_wheel>.whl`
- `pip install ./dist/<name_of_build_wheel>.whl[debuggraphviewer]`
- `pip install ./dist/<name_of_build_wheel>.whl[debuggraphviewer, copy-html]`

<<<<<<< HEAD
## VSCode Run Configurations
Module is required to be built and installed to run examples, after which these examples can simply be run
Build tasks are provided to do the above building for you. Note that these tasks do NOT install any extras,
if you need those either install the requirements manually, or follow the manual build instructions
=======
## Running examples from VSCode
Module is required to be built and installed to run examples, after which
these examples can simply be run. Build tasks are provided to do the above
building for you. Note that these tasks do NOT install any extras, if you
need those either install the requirements manually, or follow the manual
build instructions.
>>>>>>> 80c36886

### Running module in development
Faster, links the module source directly, also meaning that module doesnt
have to be re-built and installed whenever modifications are made to the
module. Useful for development
- Task: `Develop: Install module` to install module into python env
- Task: `Develop: Uninstall module` to uninstall and cleanup

### Building module deployment distribution
Requires `pip install build`, slower
- Task: `Deploy: Install module` to install module into python env
- Task: `Uninstall module` to uninstall and cleanup
This distribution (output in dist/) *could* then be uploaded to a package
index, e.g. PyPI. I have chosen *not* to do this (yet?) as this is a school
project and not stable enough to be used in production.

## Running tests
<<<<<<< HEAD
`launch.json` provides three run configurations to output the tests
- Normal: Runs the tests on the regex module (requires that it is installed, see above)
- Headless: Same as above, but does not show GUI for failed tests (does not require debuggraphviewer)
- Distribution: Alternate config to automatically build and install the deployment distribution of the module,
                run the tests, and finally, automatically return to the develop install of the module. Requires
                `pip install build`
There are also run configurations for:
- Playground: a workspace for testing
- Example executable: Runs the regex_viewer.py example using pyinstaller executable.
                      Requires `pip install pyinstaller`
=======
`launch.json` provides two run configurations to output the tests
- Normal: Runs the tests on the regex module (requires that it is installed,
	see above)
- Distribution: Alternate config to automatically build and install the
	deployment distribution of the module, run the tests, and finally,
	automatically return to the develop install of the module. Requires
	`pip install build`
>>>>>>> 80c36886
<|MERGE_RESOLUTION|>--- conflicted
+++ resolved
@@ -14,29 +14,15 @@
 pip install ./dist/<name_of_build_wheel>.whl[<comma-seperated extras>]
 ```
 Available extras: debuggraphviewer, copy-html
-<<<<<<< HEAD
 e.g.
-=======
-
-last line examples:
->>>>>>> 80c36886
 - `pip install ./dist/<name_of_build_wheel>.whl`
 - `pip install ./dist/<name_of_build_wheel>.whl[debuggraphviewer]`
 - `pip install ./dist/<name_of_build_wheel>.whl[debuggraphviewer, copy-html]`
 
-<<<<<<< HEAD
 ## VSCode Run Configurations
 Module is required to be built and installed to run examples, after which these examples can simply be run
 Build tasks are provided to do the above building for you. Note that these tasks do NOT install any extras,
 if you need those either install the requirements manually, or follow the manual build instructions
-=======
-## Running examples from VSCode
-Module is required to be built and installed to run examples, after which
-these examples can simply be run. Build tasks are provided to do the above
-building for you. Note that these tasks do NOT install any extras, if you
-need those either install the requirements manually, or follow the manual
-build instructions.
->>>>>>> 80c36886
 
 ### Running module in development
 Faster, links the module source directly, also meaning that module doesnt
@@ -54,7 +40,6 @@
 project and not stable enough to be used in production.
 
 ## Running tests
-<<<<<<< HEAD
 `launch.json` provides three run configurations to output the tests
 - Normal: Runs the tests on the regex module (requires that it is installed, see above)
 - Headless: Same as above, but does not show GUI for failed tests (does not require debuggraphviewer)
@@ -64,13 +49,4 @@
 There are also run configurations for:
 - Playground: a workspace for testing
 - Example executable: Runs the regex_viewer.py example using pyinstaller executable.
-                      Requires `pip install pyinstaller`
-=======
-`launch.json` provides two run configurations to output the tests
-- Normal: Runs the tests on the regex module (requires that it is installed,
-	see above)
-- Distribution: Alternate config to automatically build and install the
-	deployment distribution of the module, run the tests, and finally,
-	automatically return to the develop install of the module. Requires
-	`pip install build`
->>>>>>> 80c36886
+                      Requires `pip install pyinstaller`